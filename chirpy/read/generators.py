# -------------------------------------------------------------------
#
#  ChirPy
#
#    A buoyant python package for analysing supramolecular
#    and electronic structure, chirality and dynamics.
#
#    https://hartree.chimie.ens.fr/sjaehnigen/chirpy.git
#
#
#  Copyright (c) 2010-2020, The ChirPy Developers.
#
#
#  Released under the GNU General Public Licence, v3
#
#   ChirPy is free software: you can redistribute it and/or modify
#   it under the terms of the GNU General Public License as published
#   by the Free Software Foundation, either version 3 of the License.
#
#   This program is distributed in the hope that it will be useful,
#   but WITHOUT ANY WARRANTY; without even the implied warranty of
#   MERCHANTABILITY or FITNESS FOR A PARTICULAR PURPOSE.  See the
#   GNU General Public License for more details.
#
#   You should have received a copy of the GNU General Public License
#   along with this program.
#   If not, see <https://www.gnu.org/licenses/>.
#
# -------------------------------------------------------------------


from itertools import islice
import numpy as np
import bz2 as _bz2
from tqdm import tqdm

from .. import config


def _gen(fn):
    '''Global generator for all formats'''
    return (line for line in fn if 'NEW DATA' not in line)


def _open(*args, **kwargs):
    if kwargs.get('bz2', False):
        return _bz2.open(args[0], 'rt')
    else:
        return open(*args)


def _get(_it, kernel, **kwargs):
    '''Gets batch of lines defined by _n_lines and processes
       it with given _kernel. Returns processed data.'''

    n_lines = kwargs.get('n_lines')

    _range = kwargs.pop("range", (0, 1, float('inf')))
    if len(_range) == 2:
        r0, r1 = _range
        _ir = 1
    elif len(_range) == 3:
        r0, _ir, r1 = _range
    else:
        raise ValueError('Given range is not a tuple of length 2 or 3!')

    _sk = kwargs.pop("skip", [])

    class _line_iterator():
        '''self._r ... the frame that will be returned next (!)'''
        def __init__(self):
            self.current_line = 0
            self._it = _it
            self._r = 0
            self._skip = _sk
            self._offset = 0
            while self._r < r0:
                [next(_it) for _ik in range(n_lines)]
                if self._r + self._offset in _sk:
                    self._skip.remove(self._r + self._offset)
                    self._offset += 1
                else:
                    self._r += 1

        def __iter__(self):
            return self

        def __next__(self):
            while (self._r - r0) % _ir != 0 or self._r + self._offset in _sk:
                [next(_it) for _ik in range(n_lines)]
                if self._r + self._offset in _sk:
                    self._skip.remove(self._r + self._offset)
                    self._offset += 1
                else:
                    self._r += 1

            self._r += 1
            if r1 >0 and self._r > r1:
                raise StopIteration()

            return islice(_it, n_lines)

    _data = _line_iterator()
    while True:
        try:
            yield kernel(next(_data), **kwargs)
        except StopIteration:
            break


def _reader(FN, n_lines, kernel,
            convert=1,
            verbose=config.__verbose__,
            bz2=False,
            **kwargs):
    '''Opens file, checks contents, and parses arguments,
       kernel, and generator.'''

    with _open(FN, 'r', bz2=bz2, **kwargs) as _f:
        _it = _gen(_f)
<<<<<<< HEAD
        data = tqdm(_get(_it, _kernel, **kwargs),
                    desc="%30s" % FN,
                    disable=not verbose)
=======
        data = tqdm(_get(_it, kernel,
                         convert=convert,
                         n_lines=n_lines,
                         **kwargs), desc=FN, disable=not verbose)
>>>>>>> 57f8fac0

        if np.size(data) == 0:
            raise ValueError('Given input and arguments '
                             'do not yield any data!')
        else:
            for _d in data:
                yield _d


def _dummy_kernel(frame, **kwargs):
    '''Simplest _kernel. Does nothing.'''
    return frame<|MERGE_RESOLUTION|>--- conflicted
+++ resolved
@@ -95,7 +95,7 @@
                     self._r += 1
 
             self._r += 1
-            if r1 >0 and self._r > r1:
+            if r1 > 0 and self._r > r1:
                 raise StopIteration()
 
             return islice(_it, n_lines)
@@ -118,16 +118,13 @@
 
     with _open(FN, 'r', bz2=bz2, **kwargs) as _f:
         _it = _gen(_f)
-<<<<<<< HEAD
-        data = tqdm(_get(_it, _kernel, **kwargs),
+        data = tqdm(_get(_it,
+                         kernel,
+                         convert=convert,
+                         n_lines=n_lines,
+                         **kwargs),
                     desc="%30s" % FN,
                     disable=not verbose)
-=======
-        data = tqdm(_get(_it, kernel,
-                         convert=convert,
-                         n_lines=n_lines,
-                         **kwargs), desc=FN, disable=not verbose)
->>>>>>> 57f8fac0
 
         if np.size(data) == 0:
             raise ValueError('Given input and arguments '
