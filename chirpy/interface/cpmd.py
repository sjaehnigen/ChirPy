# -------------------------------------------------------------------
#
#  ChirPy
#
#    A buoyant python package for analysing supramolecular
#    and electronic structure, chirality and dynamics.
#
#    https://hartree.chimie.ens.fr/sjaehnigen/chirpy.git
#
#
#  Copyright (c) 2010-2020, The ChirPy Developers.
#
#
#  Released under the GNU General Public Licence, v3
#
#   ChirPy is free software: you can redistribute it and/or modify
#   it under the terms of the GNU General Public License as published
#   by the Free Software Foundation, either version 3 of the License.
#
#   This program is distributed in the hope that it will be useful,
#   but WITHOUT ANY WARRANTY; without even the implied warranty of
#   MERCHANTABILITY or FITNESS FOR A PARTICULAR PURPOSE.  See the
#   GNU General Public License for more details.
#
#   You should have received a copy of the GNU General Public License
#   along with this program.
#   If not, see <https://www.gnu.org/licenses/>.
#
# -------------------------------------------------------------------

import os
import numpy as np
import tempfile
import warnings
import sys
import copy

<<<<<<< HEAD
from ..config import ChirPyWarning
=======
from .. import extract_keys
>>>>>>> 57f8fac0
from ..physics import constants
from ..read.coordinates import cpmdIterator
from ..read.generators import _open
from ..write.coordinates import xyzWriter

# SECTION > KEYWORD > ( <list of ARGUMENTS>, <next line (optional)> )
# PLANNED: multiple line support via list as next-line argument

# CONVERGENCE:
# should be float, but python does not undestand number format (e.g.,
# 2.0D-7); missing options: number of 2nd-line arguments


def cpmdReader(FN, **kwargs):
    '''Reads CPMD 4.3 files. Currently supported:
         GEOMETRY
         TRAJECTORY
         MOMENTS
         CENTERS
         MOL
         MOLVIB
         APT
         AAT
      '''

    if (filetype := kwargs.pop('filetype', None)) is None:
        filetype = FN.split('/')[-1]
        if any([_f in filetype for _f in [
                            'TRAJSAVED',
                            'CENTERS',
                            'TRAJECTORY',
                            ]]):
            filetype = 'TRAJECTORY'
        if any([_f in filetype for _f in [
                            'MOL',
                            'MOMENTS',
                            ]]):
            filetype = 'MOMENTS'

    if filetype in ['GEOMETRY',
                    'TRAJECTORY',
                    'MOMENTS',
                    ]:
        if ('symbols' in kwargs or 'numbers' in kwargs):
            numbers = kwargs.get('numbers')
            symbols = kwargs.get('symbols')
            if symbols is None:
                symbols = constants.numbers_to_symbols(numbers)
        else:
            symbols = cpmd_kinds_from_file(FN)
        #     raise TypeError("cpmdReader needs list of numbers or "
        #                     "symbols.")

        data = {}
<<<<<<< HEAD
        _load = np.array(tuple(cpmdIterator(FN, filetype=filetype, **kwargs)))
=======
        _fr = kwargs.get('range', (0, 1, float('inf')))
        _load = np.array(tuple(cpmdIterator(FN, **extract_keys(
                                               kwargs,
                                               range=_fr,
                                               bz2=False,
                                               units='default',
                                               filetype=filetype,
                                               symbols=symbols
                                               ))))

>>>>>>> 57f8fac0
        data['data'] = _load
        data['comments'] = kwargs.get('comments', ['cpmd'] * _load.shape[0])
        data['symbols'] = symbols

    elif 'MOLVIB' in filetype:
        # ToDo: OLD CODE (not tested)
        with open(FN, 'r') as f:
            inbuffer = f.read()
        inbuffer.split()
        sep = inbuffer.index('&END')+5
        cart_block = inbuffer[:sep].split()[1:-1]
        hessian_block = inbuffer[sep:].split()[1:-1]
        cart_block = np.array([float(e) for e in cart_block])
        hessian_block = np.array([float(e) for e in hessian_block])
        n_atoms = len(cart_block) // 5
        cart_block = cart_block.reshape((n_atoms, 5)).transpose()
        numbers = cart_block[0]
        coords = cart_block[1:-1].transpose()*constants.l_au2aa
        masses = cart_block[-1]
        hessian = hessian_block.reshape((n_atoms*3, n_atoms*3))

        data = {}
        data['symbols'] = constants.numbers_to_symbols(numbers)
        data['data'] = coords
        data['masses'] = masses
        data['hessian'] = hessian
        # modes ?

    elif 'APT' in filetype:
        # ToDo: OLD CODE (not tested)
        data = {}
        dat = np.genfromtxt(FN, dtype=None, autostrip=True)
        data['AAT'] = dat.reshape(dat.shape[0] // 3, 9)

    elif 'AAT' in filetype:
        # ToDo: OLD CODE (not tested)
        data = {}
        dat = np.genfromtxt(FN, dtype=None, autostrip=True)
        data['AAT'] = dat.reshape(dat.shape[0] // 3, 9)

    # elif 'POLARIZATION' in filetype:
    #     with open(FN, 'r') as f:
    #         for line in f.readlines():
    #             if 'atomic units' in line:
    #                 return np.array([float(e) for e in line.split()[:3]])
    #     raise Exception('No valid output found! %s'%fn_property_job)

    else:
        raise NotImplementedError('Unknown CPMD filetype %s!' % filetype)

    return data


def cpmdWriter(fn, data, append=False, **kwargs):
    '''Writes a CPMD TRAJECTORY or MOMENTS file including the frame column.
       Expects data of shape (n_frames, n_atoms, n_fields) in
       atomic units and angstrom (positions [col 0-2]).

       Accepts frame=<int> or frames=<list> as optional frame info.

       write_atoms=True additionally writes an xyz file, containing data and
       symbols, as well as the ATOMS section for a CPMD input file
       (only append=False).
       '''

    bool_atoms = kwargs.get('write_atoms', False)

    if len(data.shape) == 2:
        # --- frame
        data = np.array([data])

    mode = 'w'
    frame = kwargs.get('frame')
    frames = [frame]
    if frame is None:
        frames = kwargs.get('frames', range(data.shape[0]))
        if append:
            warnings.warn('Writing CPMD trajectory without frame info!',
                          ChirPyWarning,
                          stacklevel=2)

    if append:
        mode = 'a'

    with open(fn, mode) as f:
        for fr, _d in zip(frames, data):
            for _dd in _d:
                line = '%7d  ' % fr \
                    + '  '.join(map('{:22.14f}'.format,
                                _dd[:3]*constants.l_aa2au)) + '  '\
                    + '  '.join(map('{:22.14f}'.format, _dd[3:]))

                f.write(line+'\n')

    if bool_atoms and mode != 'a':
        symbols = kwargs.pop('symbols', ())
        if data.shape[1] != len(symbols):
            raise ValueError('symbols and positions are not consistent!',
                             symbols, data.shape[1])
        if sorted(symbols) != list(symbols):
            raise ValueError('CPMD requires sorted data!')

        CPMDinput.ATOMS.from_data(symbols,
                                  data[0, :, :3],
                                  pp=kwargs.get('pp'),
                                  ).write_section(fn+'_ATOMS')
        xyzWriter(fn + '_ATOMS.xyz',
                  data[0, :, :3],
                  symbols,
                  comments=fn)


# ToDo: OLD CODE
def write_molvib(filename, n_atoms, numbers, coordinates, masses, hessian):
    obuffer = '&CART\n'
    for n, r, m in zip(numbers, coordinates, masses):
        obuffer += ' %d  %16.12f  %16.12f  %16.12f  %16.12f\n' % tuple(
                                          [n]+list(r*constants.l_aa2au)+[m])
    obuffer += '  &END \n&FCON \n'
    hessian = hessian.reshape((n_atoms*n_atoms*3, 3))
    for line in hessian:
        obuffer += ' %16.12f  %16.12f  %16.12f\n' % tuple(line)
    obuffer += '&END \n'
    with open(filename, 'w') as f:
        f.write(obuffer)


def write_atomic_tensor(at_filename, atomic_tensor):
    (dim1, dim2) = atomic_tensor.shape
    if dim2 != 9:
        raise Exception('Invalid format of at!')
    atomic_tensor = atomic_tensor.reshape(dim1, 3, 3)
    with open(at_filename, 'w') as f:
        for i in range(dim1):
            for j in range(3):
                f.write(' %20.15f %20.15f %20.15f\n' % tuple(
                                             atomic_tensor[i, j]))


def cpmd_kinds_from_file(fn):
    '''Accepts MOMENTS or TRAJECTORY file and returns the number
       of lines per frame, based on analysis of the first frame'''

<<<<<<< HEAD
    warnings.warn('Automatic guess of CPMD kinds. Proceed with caution!',
                  ChirPyWarning,
                  stacklevel=2)
=======
    # warnings.warn('Automatic guess of CPMD kinds. Proceed with caution!',
    #               stacklevel=2)
>>>>>>> 57f8fac0
    with _open(fn, 'r') as _f:
        _i = 1
        _fr = _f.readline().strip().split()[0]
        try:
            while _f.readline().strip().split()[0] == _fr:
                _i += 1
        except IndexError:
            pass

    return tuple(range(_i))


def _nextline_parser(SEC, KEY, ARG, section_input):
    def _fmt(s):
        return '%10.5f' % float(s)
    if SEC == 'SYSTEM':
        if KEY == 'CELL':
            if 'VECTORS' in ARG:
                _out = [tuple(map(_fmt, _s.split()))
                        for _iv, _s in zip(range(3), section_input)]
            else:
                _out = tuple(map(_fmt, next(section_input).split()))
            return _out, section_input


_cpmd_keyword_logic = {
    'INFO': {
        '': ([''], None),
    },
    'CPMD': {
        'CENTER MOLECULE': (['', 'OFF'], None),
        'CONVERGENCE': (['ORBITALS', 'GEOMETRY', 'CELL'], str),
        'HAMILTONIAN CUTOFF': ([], float),
        'WANNIER PARAMETER': ([], str),  # 4 next-line arguments
        'RESTART': (['LATEST', 'WAVEFUNCTION', 'GEOFILE', 'DENSITY', 'ALL',
                     'COORDINATES'],
                    None),
        'LINEAR RESPONSE': ([], None),  # if set ask for RESP section
        'OPTIMIZE WAVEFUNCTION': ([], None),
        'OPTIMIZE GEOMETRY': (['XYZ', 'SAMPLE'], None),
        'MOLECULAR DYNAMICS': (
            ['BO', 'CP', 'EH', 'PT', 'CLASSICAL', 'FILE', 'XYZ', 'NSKIP=-1'],
            None
            ),
        'MIRROR': ([], None),
        'RHOOUT': (['BANDS', 'SAMPLE'], [int, float]),
        'TIMESTEP': ([], float),
    },
    'RESP': {
        'CONVERGENCE': ([], str),
        'CG-ANALYTIC': ([], int),
        'CG-FACTOR': ([], float),
        'NMR': (['NOVIRT', 'PSI0', 'CURRENT'], None),
        'MAGNETIC': (['VERBOSE'], None),
        'VOA': (['AT', 'MD', 'CURRENT', 'ORBITALS', 'DENSITY', 'HALFMESH'],
                None),
        'EPR': ([], [str, str]),
        'POLAK': ([], None),
    },
    'DFT': {
        'NEWCODE': ([], None),
        'FUNCTIONAL': (['NONE', 'LDA', 'PADE', 'GGA', 'PW91', 'BP', 'BLYP',
                        'B1LYP', 'B3LYP', 'HSE06', 'OLYP', 'PBE', 'PBES',
                        'PBE0', 'REVPBE'], None),
    },
    'SYSTEM': {
        'SYMMETRY': ([''], str),
        'CELL': (['', 'ABSOLUTE', 'DEGREE', 'VECTORS'], _nextline_parser),
        'CUTOFF': ([], float),
        'ANGSTROM': ([], None),
        'POISSON SOLVER': (['TUCKERMAN'], None),
    },
    'ATOMS': {
    },
}


class CPMDinput():
    class _SECTION():
        '''This is a universal class that parses any possible keyword input.
           Each derived class may contain a test routine that checks on
           superfluous or missing keywords
           ALPHA'''

        def __init__(self, **kwargs):
            self.__dict__.update(kwargs)
            self._dict = _cpmd_keyword_logic[self.__class__.__name__]
            self.options = {}
    #        for _i in kwargs:
    #            setattr(self, _i, kwargs[_i])

        def write_section(self, *args, **kwargs):
            fmt = kwargs.get('fmt', 'angstrom')
            append = kwargs.get('append', False)

            if len(args) == 1:
                mode = 'w'
                if append:
                    mode = 'a'
                _outstream = open(args[0], mode)

            if len(args) > 1:
                raise TypeError(self.write_section.__name__ +
                                ' takes at most 1 argument.')

            self.print_section(file=_outstream, fmt=fmt)

        def print_section(self, file=sys.stdout, **kwargs):
            print("&%s" % self.__class__.__name__, file=file)

            for _o in self.options:
                print(" "+" ".join([_o] + [_a for _a in self.options[_o][0]]),
                      file=file)

                # --- print next-line argument
                if self.options[_o][1] is not None:
                    _nl = self.options[_o][1]
                    if not isinstance(_nl, list):
                        _nl = [_nl]
                    for _l in _nl:
                        print("  "+" ".join([str(_a) for _a in _l]), file=file)

            print("&END", file=file)

        def print_options(self):
            for _k in self._dict:
                print('%s: ' % _k, self._dict[_k])

        def set_keyword(self, keyword, *args, **kwargs):
            if keyword not in self._dict:
                raise AttributeError('Unknown keyword %s!' % keyword)
            _arglist, _nextline = self._dict[keyword]

            if any([_a not in _arglist for _a in args]):
                raise AttributeError(
                    'Unknown argument(s) for keyword %s: %s !'
                    % (keyword, [_a for _a in args if _a not in _arglist])
                    )

            _nl = None
            if _nextline is not None:
                subarg = kwargs.get('subarg')
                if not isinstance(subarg, list):
                    subarg = [subarg]
                if _nextline.__class__ is not list:
                    _nl = list(map(_nextline, subarg))
                else:
                    raise NotImplementedError(
                          'Multiple line keywords not supported: %s' % keyword)

            self.options.update({keyword: (args, _nl)})

        @staticmethod
        def _parse_keyword_input(section, line):
            _section_keys = _cpmd_keyword_logic[section]

            _key = [_k for _k in _section_keys if _k in line[:len(_k)]]

            if len(_key) == 0:
                raise AttributeError('Unknown keyword for section %s: %s!'
                                     % (section, line))
            elif len(_key) > 1:
                print('WARNING: Found multiple keywords in line %s' % _key)
            else:
                _key = _key[0]
                _arg = line.split(_key)[1].strip().split()
                _arglist, _nextline = _section_keys[_key]

                if any(_a not in _arglist for _a in _arg):
                    raise Exception(
                            'Unknown arguments for keyword %s: %s !'
                            % (_key, [_a for _a in _arg if _a not in _arglist])
                            )

            return _key, _arg, _nextline

        @classmethod
        def _parse_section_input(cls, section_input, fmt='angstrom'):
            '''Default minimal parser.
               Takes unprocessed lines from section without &<SECTION> and
               "&END" lines as section_input.'''
            _C = {}

            options = {}
            for _line in section_input:
                _key, _arg, _next = cls._parse_keyword_input(cls.__name__,
                                                             _line)
                _nl = None
                if _next is not None:
                    if _next.__name__ in ('str', 'float', 'int'):
                        # ToDo: put a function here
                        _nl = tuple(map(_next, next(section_input).split()))
                    elif callable(_next):
                        _nl, section_input = _next(cls.__name__, _key, _arg,
                                                   section_input)
                    else:
                        raise TypeError(
                             'CPMD input lines not understood for %s' % _key)
                options.update({_key: (_arg, _nl)})
            _C['options'] = options

            out = cls()
            out.__dict__.update(_C)
            return out

    class INFO(_SECTION):
        def set_keyword(self, name):
            '''No keywords in this section.'''
            self.set_name(name)

        def set_name(self, name):
            self.options = {str(name): ([], None)}

        @staticmethod
        def _parse_keyword_input(section, line):
            return line.strip(), [], None

    class CPMD(_SECTION):
        pass

    class RESP(_SECTION):
        pass

    class DFT(_SECTION):
        pass

    class SYSTEM(_SECTION):
        pass

    class ATOMS(_SECTION):
        def print_section(self, fmt='angstrom', file=sys.stdout):
            print("&%s" % self.__class__.__name__, file=file)

            format = '%20.10f' * 3
            for _k, _ch, _n, _d in zip(self.kinds,
                                       self.channels,
                                       self.n_kinds,
                                       self.data):
                print("%s" % _k, file=file)
                print(" %s" % _ch, file=file)
                print("%6d" % _n, file=file)
                for _dd in _d:
                    if fmt == 'angstrom':
                        warnings.warn('Atomic coordinates in angstrom. Do not '
                                      'forget to set ANGSTROM keyword in the '
                                      'SYSTEM section!',
                                      ChirPyWarning, stacklevel=2)
                        _dd *= constants.l_au2aa
                    print(format % tuple(_dd), file=file)

            print("&END", file=file)

        @classmethod
        def _parse_section_input(cls, section_input, fmt='angstrom'):
            '''Takes unprocessed lines from section without &<SECTION> and
               "&END" lines as section_input.
               Limited LOC/LMAX support.'''
            _C = {}
            kinds = []
            channels = []
            n_kinds = []
            data = []
            _f = 1
            if fmt == 'angstrom':
                _f = constants.l_aa2au
            for _l in section_input:
                if '*' in _l:
                    kinds.append(_l.strip())
                    channels.append(next(section_input).strip())
                    n = int(next(section_input))
                    n_kinds.append(n)
                    data.append(np.array([list(map(
                                            float,
                                            next(section_input).split()
                                            )) for _i in range(n)]) * _f)

            # --- simple solution for pp
            _C['pp'] = '_'.join(kinds[0].split('_')[1:])
            _C['kinds'] = kinds
            _C['channels'] = channels
            _C['n_kinds'] = n_kinds
            _C['data'] = data

            out = cls()
            out.__dict__.update(_C)
            return out

        @classmethod
        def from_data(cls, symbols, pos_aa, pp='MT_BLYP KLEINMAN-BYLANDER'):
            warnings.warn('version 0.17.1 and later require position input in '
                          'angstrom!',
                          FutureWarning, stacklevel=2)
            pos_au = pos_aa * constants.l_aa2au
            elements = sorted(set(symbols))
            symbols = np.array(symbols)

            kinds = []
            n_kinds = []
            channels = []
            data = []
            for _e in elements:
                kinds.append("*%s_%s" % (_e, pp))
                data.append(pos_au[symbols == _e])
                n_kinds.append(len(data[-1]))
                if _e in ['C', 'O', 'N', 'Cl', 'F', 'S'] and 'AEC' not in pp:
                    # --- ToDo: replace manual tweaks by automatic pp analysis
                    channels.append("LMAX=P LOC=P")
                elif _e in ['P'] and 'AEC' not in pp:
                    channels.append("LMAX=D LOC=D")
                else:
                    channels.append("LMAX=S LOC=S")

            _C = {}
            _C['pp'] = pp
            _C['kinds'] = kinds
            _C['channels'] = channels
            _C['n_kinds'] = n_kinds
            _C['data'] = data

            out = cls()
            out.__dict__.update(_C)
            return out


class CPMDjob():
    '''An actual representative of CPMDinput
       '''

    def __init__(self, **kwargs):
        # mandatory
        self.INFO = CPMDinput.INFO(options={'CPMD DEFAULT JOB': ([], None)})
        for _sec in [
                'INFO',
                'CPMD',
                'SYSTEM',
                'DFT',
                'ATOMS',
                ]:
            setattr(self, _sec, kwargs.get(_sec, getattr(CPMDinput, _sec)()))

        # optional
        for _sec in [
                'RESP',
                # 'TRAJECTORY',
                ]:
            setattr(self, _sec, kwargs.get(_sec, getattr(CPMDinput, _sec)()))

        self._check_consistency()

    @classmethod
    def load_template(cls, template):
        '''Load the specified template and return a class object'''
        pass

    def _check_consistency(self):
        pass

    @classmethod
    def read_input_file(cls, fn, **kwargs):
        '''CPMD 4'''

        def _parse_file(_iter):
            _l = next(_iter)
            _c = []
            while "&END" not in _l:
                _c.append(_l)
                _l = next(_iter)
            return iter(_c)

        with open(fn, 'r') as _f:
            _iter = (_l.strip() for _l in _f)
            CONTENT = {_l[1:].upper(): _parse_file(_iter)
                       for _l in _iter if "&" in _l}

        CONTENT = {_C: getattr(CPMDinput, _C)._parse_section_input(CONTENT[_C],
                                                                   **kwargs)
                   for _C in CONTENT}

        return cls(**CONTENT)

    def write_input_file(self, fn, **kwargs):
        ''' CPMD 4 '''

        # known sections and order
        _SEC = ['INFO', 'CPMD', 'RESP', 'DFT', 'SYSTEM', 'ATOMS']

        if os.path.exists(fn):
            os.remove(fn)

        for _s in _SEC:
            if hasattr(self, _s):
                getattr(self, _s).write_section(
                                            fn,
                                            append=True,
                                            fmt=kwargs.get('fmt', 'angstrom'))

    # ToDo: into atoms

    def get_positions(self):
        ''' in a. u. ? '''
        return np.vstack(self.ATOMS.data)

    def get_symbols(self):
        symbols = []
        for _s, _n in zip(self.ATOMS.kinds, self.ATOMS.n_kinds):
            symbols += _s.split('_')[0][1:] * _n
        return np.array(symbols)

    def get_kinds(self):
        kinds = []
        for _s, _n in zip(self.ATOMS.kinds, self.ATOMS.n_kinds):
            kinds += [_s] * _n
        return np.array(kinds)

    def get_channels(self):
        channels = []
        for _s, _n in zip(self.ATOMS.channels, self.ATOMS.n_kinds):
            channels += [_s] * _n
        return np.array(channels)

    def split_atoms(self, ids):
        ''' Split atomic system into fragments and create CPMD job,
            respectively.
            ids ... list  of fragment id per atom
            (can be anything str, int, float, ...).
            '''
        def _dec(_P):
            return [[_P[_k] for _k, _jd in enumerate(ids) if _jd == _id]
                    for _id in sorted(set(ids))]

        # cpmd.TRAJECTORY is no longer in use !
        _L = []

        if hasattr(self, 'TRAJECTORY'):
            warnings.warn('using obsolete TRAJECTORY: verifiy units of '
                          'positions!',
                          ChirPyWarning, stacklevel=2)
            _getlist = [
                        self.get_positions(),
                        self.get_kinds(),
                        self.get_channels(),
                        self.TRAJECTORY.pos_aa.swapaxes(0, 1),
                        self.TRAJECTORY.vel_au.swapaxes(0, 1),
                      ]
        else:
            _getlist = [
                        self.get_positions(),
                        self.get_kinds(),
                        self.get_channels(),
                       ]

#        for _sd, _sk, _sch in zip(*map(_dec, _getlist)):
        for _frag in zip(*map(_dec, _getlist)):
            _C = {}
            _C['kinds'] = []
            _C['channels'] = []
            _C['n_kinds'] = []
            _C['data'] = []
            # complicated to keep order
            _isk_old = None
            # for _I, _isk in enumerate(sorted(set(_frag[1]))):
            for _isk in _frag[1]:
                if _isk != _isk_old:
                    _C['kinds'].append(_isk)
                    _C['channels'].append(
                            [_frag[2][_j]
                             for _j, _jsk in enumerate(_frag[1])
                             if _jsk == _isk
                             ][0])  # a little awkward
                    _C['n_kinds'].append(_frag[1].count(_isk))
                    _C['data'].append(
                            np.array([_frag[0][_j]
                                      for _j, _jsk in enumerate(_frag[1])
                                      if _jsk == _isk])
                            )
                _isk_old = copy.deepcopy(_isk)  # necessary?

            out = copy.deepcopy(self)
            out.ATOMS = CPMDinput.ATOMS(**_C)

            # if hasattr(self, 'TRAJECTORY'):
            #     out.TRAJECTORY = TRAJECTORY(
            #                         pos_aa=np.array(_frag[3]).swapaxes(0, 1),
            #                         vel_au=np.array(_frag[4]).swapaxes(0, 1),
            #                         symbols=out.get_symbols(),
            #                         )

            _L.append(out)

        return _L


#    if pos_au.shape[0] != len(symbols):
#        print('ERROR: symbols and positions are not consistent!')
#        sys.exit(1)
#
#    pos = copy.deepcopy(pos_au) #copy really necessary?
#    if fmt=='angstrom': pos /= Angstrom2Bohr
#
#    for i,sym in enumerate(symbols):
#        if sym != sorted(symbols)[i]:
#            print('ERROR: Atom list not sorted!')
#            sys.exit(1)
#        try:
#            elems[sym]['n'] +=1
#            elems[sym]['c'][elems[sym]['n']] = pos[i]
#        except KeyError:
#            if sym in constants.symbols:
#                elems[sym] = constants.species[sym]
#            elems[sym] = OrderedDict()
#            elems[sym]['n'] = 1
#            elems[sym]['c'] = {elems[sym]['n'] : pos[i]}
#            else: raise Exception("Element %s not found!" % sym)


# class TRAJECTORY(_TRAJ):
#     # --- DEPRECATED ?
#     '''Convention: pos in a.a., vel in a.u.
#        Use keyword to switch between representations '''
#
#     def __init__(self, **kwargs):
#         for _i in kwargs:
#             setattr(self, _i, kwargs[_i])
#         self._sync_class()
#
#     @classmethod
#     def read(cls, fn, n_atoms, **kwargs):
#         data = np.array([_d for _d in cpmdIterator(
#                                         fn,
#                                         n_atoms,
#                                         kwargs.get('type', 'TRAJECTORY')
#                                         )])
#         pos, vel = tuple(data.swapaxes(0, 1))
#         return cls(
#                 pos_aa=pos*constants.l_au2aa,
#                 vel_au=vel,
#                 symbols=kwargs.get('symbols'),
#                 )

#    def write(self, fn, **kwargs): #Later: Use global write function of _TRAJ
#        sym = ['X'] * self.pos.shape[1]
#        # ToDo: updat..writers: symbols not needed for TRAJSAVED output
#        cpmdWriter(fn, self.pos, sym, self.vel, write_atoms = False)


def extract_mtm_data_tmp(MTM_DATA_E0, MTM_DATA_R1, n_frames, n_states):
    '''Temporary version for debugging MTM. Demands CPMD3 output file.'''
    fn_buf1 = tempfile.TemporaryFile(dir='/tmp/')
    fn_buf2 = tempfile.TemporaryFile(dir='/tmp/')

    buf1 = np.memmap(fn_buf1,
                     dtype='float64',
                     mode='w+',
                     shape=(n_frames*n_states*n_states))

    with open(MTM_DATA_E0, 'r') as f:
        for i, line in enumerate(f):
            buf1[i] = float(line.strip().split()[-1])

    buf2 = np.memmap(fn_buf2,
                     dtype='float64',
                     mode='w+',
                     shape=(n_frames*n_states*n_states, 3))

    with open(MTM_DATA_R1, 'r') as f:
        for i, line in enumerate(f):
            buf2[i] = np.array(line.strip().split()[-3:]).astype(float)

    E0 = buf1.reshape((n_frames, n_states, n_states))
    R1 = buf2.reshape((n_frames, n_states, n_states, 3))

    del buf1, buf2

# Factor 2 already in CPMD --> change routine later
    return E0/2, R1/2<|MERGE_RESOLUTION|>--- conflicted
+++ resolved
@@ -35,11 +35,8 @@
 import sys
 import copy
 
-<<<<<<< HEAD
 from ..config import ChirPyWarning
-=======
 from .. import extract_keys
->>>>>>> 57f8fac0
 from ..physics import constants
 from ..read.coordinates import cpmdIterator
 from ..read.generators import _open
@@ -94,9 +91,6 @@
         #                     "symbols.")
 
         data = {}
-<<<<<<< HEAD
-        _load = np.array(tuple(cpmdIterator(FN, filetype=filetype, **kwargs)))
-=======
         _fr = kwargs.get('range', (0, 1, float('inf')))
         _load = np.array(tuple(cpmdIterator(FN, **extract_keys(
                                                kwargs,
@@ -107,7 +101,6 @@
                                                symbols=symbols
                                                ))))
 
->>>>>>> 57f8fac0
         data['data'] = _load
         data['comments'] = kwargs.get('comments', ['cpmd'] * _load.shape[0])
         data['symbols'] = symbols
@@ -251,14 +244,9 @@
     '''Accepts MOMENTS or TRAJECTORY file and returns the number
        of lines per frame, based on analysis of the first frame'''
 
-<<<<<<< HEAD
-    warnings.warn('Automatic guess of CPMD kinds. Proceed with caution!',
-                  ChirPyWarning,
-                  stacklevel=2)
-=======
     # warnings.warn('Automatic guess of CPMD kinds. Proceed with caution!',
+    #               ChirPyWarning,
     #               stacklevel=2)
->>>>>>> 57f8fac0
     with _open(fn, 'r') as _f:
         _i = 1
         _fr = _f.readline().strip().split()[0]
